/*
 * Copyright (C) 2014 The Android Open Source Project
 *
 * Licensed under the Apache License, Version 2.0 (the "License");
 * you may not use this file except in compliance with the License.
 * You may obtain a copy of the License at
 *
 *      http://www.apache.org/licenses/LICENSE-2.0
 *
 * Unless required by applicable law or agreed to in writing, software
 * distributed under the License is distributed on an "AS IS" BASIS,
 * WITHOUT WARRANTIES OR CONDITIONS OF ANY KIND, either express or implied.
 * See the License for the specific language governing permissions and
 * limitations under the License.
 */

#ifndef ART_COMPILER_OPTIMIZING_BUILDER_H_
#define ART_COMPILER_OPTIMIZING_BUILDER_H_

#include "dex_file.h"
#include "driver/compiler_driver.h"
#include "driver/dex_compilation_unit.h"
#include "primitive.h"
#include "utils/allocation.h"
#include "utils/growable_array.h"
#include "nodes.h"

namespace art {

class Instruction;

class HGraphBuilder : public ValueObject {
 public:
  HGraphBuilder(ArenaAllocator* arena,
                DexCompilationUnit* dex_compilation_unit = nullptr,
                const DexFile* dex_file = nullptr,
                CompilerDriver* driver = nullptr)
      : arena_(arena),
        branch_targets_(arena, 0),
        locals_(arena, 0),
        entry_block_(nullptr),
        exit_block_(nullptr),
        current_block_(nullptr),
        graph_(nullptr),
        constant0_(nullptr),
        constant1_(nullptr),
        dex_file_(dex_file),
        dex_compilation_unit_(dex_compilation_unit),
        compiler_driver_(driver) {}

  HGraph* BuildGraph(const DexFile::CodeItem& code);

 private:
  // Analyzes the dex instruction and adds HInstruction to the graph
  // to execute that instruction. Returns whether the instruction can
  // be handled.
  bool AnalyzeDexInstruction(const Instruction& instruction, int32_t dex_offset);

  // Finds all instructions that start a new block, and populates branch_targets_ with
  // the newly created blocks.
  void ComputeBranchTargets(const uint16_t* start, const uint16_t* end);
  void MaybeUpdateCurrentBlock(size_t index);
  HBasicBlock* FindBlockStartingAt(int32_t index) const;

  HIntConstant* GetIntConstant0();
  HIntConstant* GetIntConstant1();
  HIntConstant* GetIntConstant(int32_t constant);
  HLongConstant* GetLongConstant(int64_t constant);
  void InitializeLocals(uint16_t count);
  HLocal* GetLocalAt(int register_index) const;
  void UpdateLocal(int register_index, HInstruction* instruction) const;
  HInstruction* LoadLocal(int register_index, Primitive::Type type) const;

  // Temporarily returns whether the compiler supports the parameters
  // of the method.
  bool InitializeParameters(uint16_t number_of_parameters);

  template<typename T>
  void Binop_23x(const Instruction& instruction, Primitive::Type type);

  template<typename T>
  void Binop_12x(const Instruction& instruction, Primitive::Type type);

  template<typename T>
  void Binop_22b(const Instruction& instruction, bool reverse);

  template<typename T>
  void Binop_22s(const Instruction& instruction, bool reverse);

  template<typename T> void If_21t(const Instruction& instruction, uint32_t dex_offset);
  template<typename T> void If_22t(const Instruction& instruction, uint32_t dex_offset);

  void BuildReturn(const Instruction& instruction, Primitive::Type type);

  bool BuildFieldAccess(const Instruction& instruction, uint32_t dex_offset, bool is_get);
<<<<<<< HEAD
=======
  void BuildArrayAccess(const Instruction& instruction,
                        uint32_t dex_offset,
                        bool is_get,
                        Primitive::Type anticipated_type);
>>>>>>> 1e6554c0

  // Builds an invocation node and returns whether the instruction is supported.
  bool BuildInvoke(const Instruction& instruction,
                   uint32_t dex_offset,
                   uint32_t method_idx,
                   uint32_t number_of_vreg_arguments,
                   bool is_range,
                   uint32_t* args,
                   uint32_t register_index);

  ArenaAllocator* const arena_;

  // A list of the size of the dex code holding block information for
  // the method. If an entry contains a block, then the dex instruction
  // starting at that entry is the first instruction of a new block.
  GrowableArray<HBasicBlock*> branch_targets_;

  GrowableArray<HLocal*> locals_;

  HBasicBlock* entry_block_;
  HBasicBlock* exit_block_;
  HBasicBlock* current_block_;
  HGraph* graph_;

  HIntConstant* constant0_;
  HIntConstant* constant1_;

  const DexFile* const dex_file_;
  DexCompilationUnit* const dex_compilation_unit_;
  CompilerDriver* const compiler_driver_;

  DISALLOW_COPY_AND_ASSIGN(HGraphBuilder);
};

}  // namespace art

#endif  // ART_COMPILER_OPTIMIZING_BUILDER_H_<|MERGE_RESOLUTION|>--- conflicted
+++ resolved
@@ -93,13 +93,10 @@
   void BuildReturn(const Instruction& instruction, Primitive::Type type);
 
   bool BuildFieldAccess(const Instruction& instruction, uint32_t dex_offset, bool is_get);
-<<<<<<< HEAD
-=======
   void BuildArrayAccess(const Instruction& instruction,
                         uint32_t dex_offset,
                         bool is_get,
                         Primitive::Type anticipated_type);
->>>>>>> 1e6554c0
 
   // Builds an invocation node and returns whether the instruction is supported.
   bool BuildInvoke(const Instruction& instruction,

--- conflicted
+++ resolved
@@ -546,13 +546,11 @@
   // Number of bytes allocated.  Adjusted after each allocation and free.
   AtomicInteger num_bytes_allocated_;
 
-<<<<<<< HEAD
   // Bytes which are allocated and managed by native code but still need to be accounted for.
   AtomicInteger native_bytes_allocated_;
-=======
+
   // Current process state, updated by activity manager.
   ProcessState process_state_;
->>>>>>> 3da08f4d
 
   // Heap verification flags.
   const bool verify_missing_card_marks_;
